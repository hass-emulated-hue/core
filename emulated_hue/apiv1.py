"""Support for a Hue API to control Home Assistant."""
import contextlib
import copy
import datetime
import functools
import json
import logging
import os
<<<<<<< HEAD
import re
from typing import TYPE_CHECKING, Any, AsyncGenerator, cast
=======
from collections.abc import AsyncGenerator
from typing import TYPE_CHECKING, Any, cast
>>>>>>> d85b1eb2

import tzlocal
from aiohttp import web

from emulated_hue import const, controllers
from emulated_hue.controllers import Controller
from emulated_hue.controllers.devices import async_get_device
from emulated_hue.utils import (
    ClassRouteTableDef,
    convert_color_mode,
    convert_flash_state,
    send_error_response,
    send_json_response,
    send_success_response,
    update_dict,
    wrap_number,
)

if TYPE_CHECKING:
    from emulated_hue import HueEmulator
else:
    HueEmulator = "HueEmulator"

LOGGER = logging.getLogger(__name__)

STATIC_DIR = os.path.join(os.path.dirname(os.path.abspath(__file__)), "web_static")
DESCRIPTION_FILE = os.path.join(STATIC_DIR, "description.xml")


def check_request(check_user=True, log_request=True):
    """Run some common logic to log and validate all requests (used as a decorator)."""

    def func_wrapper(func):
        @functools.wraps(func)
        async def wrapped_func(cls: "HueApiV1Endpoints", request: web.Request):
            if log_request:
                LOGGER.debug("[%s] %s %s", request.remote, request.method, request.path)
            # check username
            if check_user:
                username = request.match_info.get("username")
                if not username or not await cls.ctl.config_instance.async_get_user(
                    username
                ):
                    path = request.path.replace(username, "")
                    LOGGER.debug("[%s] Invalid username (api key)", request.remote)
                    return send_error_response(path, "unauthorized user", 1)
            # check and unpack (json) body if needed
            if request.method in ["PUT", "POST"]:
                request_text = await request.text()
                try:
                    request_data = await request.text()
                    # clean request_data for weird apps like f.lux
                    request_data = request_data.rstrip("\x00")
                    request_data = json.loads(request_data)
                except ValueError:
                    LOGGER.warning(
                        "Invalid json in request: %s --> %s", request, request_text
                    )
                    return send_error_response("", "body contains invalid json", 2)
                LOGGER.debug(request_text)
                return await func(cls, request, request_data)
            return await func(cls, request)

        return wrapped_func

    return func_wrapper


# pylint: disable=invalid-name
routes = ClassRouteTableDef()
# pylint: enable=invalid-name


class HueApiV1Endpoints:
    """Hue API v1 endpoints."""

    def __init__(self, ctl: Controller):
        """Initialize the v1 api."""
        self.ctl = ctl
        self._new_lights = {}
        self._timestamps = {}
        self._prev_data = {}
        with open(DESCRIPTION_FILE, encoding="utf-8") as fdesc:
            self._description_xml = fdesc.read()

    @property
    def route(self):
        """Return routes for external access."""
        if not len(routes):
            routes.add_manual_route("GET", "/api", self.async_unknown_request)
            # add class routes
            routes.add_class_routes(self)
            # Add catch-all handler for unknown requests to api
            routes.add_manual_route("*", "/api/{tail:.*}", self.async_unknown_request)
        return routes

    async def async_stop(self):
        """Stop the v1 api."""
        pass

    @routes.post("/api")
    @check_request(False)
    async def async_post_auth(self, request: web.Request, request_data: dict):
        """Handle requests to create a username for the emulated hue bridge."""
        if "devicetype" not in request_data:
            LOGGER.warning("devicetype not specified")
            # custom error message
            return send_error_response(request.path, "devicetype not specified", 302)
        if request_data["devicetype"].startswith("home-assistant"):
            LOGGER.error("Pairing with Home Assistant is explicitly disabled.")
            return send_error_response(
                request.path, "Pairing with Home Assistant is explicitly disabled", 901
            )
        if not self.ctl.config_instance.link_mode_enabled:
            await self.ctl.config_instance.async_enable_link_mode_discovery()
            return send_error_response(request.path, "link button not pressed", 101)

        userdetails = await self.ctl.config_instance.async_create_user(
            request_data["devicetype"]
        )
        response = [{"success": {"username": userdetails["username"]}}]
        if request_data.get("generateclientkey"):
            response[0]["success"]["clientkey"] = userdetails["clientkey"]
        LOGGER.info("Client %s registered", userdetails["name"])
        await self.ctl.config_instance.async_disable_link_mode()
        self.ctl.loop.create_task(
            self.ctl.config_instance.async_disable_link_mode_discovery()
        )
        return send_json_response(response)

    @routes.get("/api/{username}/lights")
    @check_request()
    async def async_get_lights(self, request: web.Request):
        """Handle requests to retrieve the info all lights."""
        return send_json_response(await self.__async_get_all_lights())

    @routes.get("/api/{username}/lights/new")
    @check_request()
    async def async_get_new_lights(self, request: web.Request):
        """Handle requests to retrieve new added lights to the (virtual) bridge."""
        return send_json_response(self._new_lights)

    @routes.post("/api/{username}/lights")
    @check_request()
    async def async_search_new_lights(self, request: web.Request, request_data):
        """Handle requests to retrieve new added lights to the (virtual) bridge."""
        username = request.match_info["username"]
        LOGGER.info(
            "Search mode activated. Any deleted/disabled lights will be reactivated."
        )

        def auto_disable():
            self._new_lights = {}

        self.ctl.loop.call_later(60, auto_disable)

        # enable all disabled lights and groups
        for entity_id in self.ctl.controller_hass.get_entities():
            light_id = await self.ctl.config_instance.async_entity_id_to_light_id(
                entity_id
            )
            light_config = await self.ctl.config_instance.async_get_light_config(
                light_id
            )
            if not light_config["enabled"]:
                light_config["enabled"] = True
                await self.ctl.config_instance.async_set_storage_value(
                    "lights", light_id, light_config
                )
                # add to new_lights for the app to show a special badge
                self._new_lights[light_id] = await self.__async_entity_to_hue(entity_id)
        groups = await self.ctl.config_instance.async_get_storage_value(
            "groups", default={}
        )
        for group_id, group_conf in groups.items():
            if "enabled" in group_conf and not group_conf["enabled"]:
                group_conf["enabled"] = True
                await self.ctl.config_instance.async_set_storage_value(
                    "groups", group_id, group_conf
                )
        return send_success_response(request.path, {}, username)

    @routes.get("/api/{username}/lights/{light_id}")
    @check_request()
    async def async_get_light(self, request: web.Request):
        """Handle requests to retrieve the info for a single light."""
        light_id = request.match_info["light_id"]
        if light_id == "new":
            return await self.async_get_new_lights(request)
        entity_id = await self.ctl.config_instance.async_entity_id_from_light_id(
            light_id
        )
        result = await self.__async_entity_to_hue(entity_id)
        return send_json_response(result)

    @routes.put("/api/{username}/lights/{light_id}/state")
    @check_request()
    async def async_put_light_state(self, request: web.Request, request_data: dict):
        """Handle requests to perform action on a group of lights/room."""
        light_id = request.match_info["light_id"]
        username = request.match_info["username"]
        entity_id = await self.ctl.config_instance.async_entity_id_from_light_id(
            light_id
        )
        await self.__async_light_action(entity_id, request_data)
        # Create success responses for all received keys
        return send_success_response(request.path, request_data, username)

    @routes.get("/api/{username}/groups")
    @check_request()
    async def async_get_groups(self, request: web.Request):
        """Handle requests to retrieve all rooms/groups."""
        groups = await self.__async_get_all_groups()
        return send_json_response(groups)

    @routes.get("/api/{username}/groups/{group_id}")
    @check_request()
    async def async_get_group(self, request: web.Request):
        """Handle requests to retrieve info for a single group."""
        group_id: str = request.match_info["group_id"]
        result: dict | None = None
        if group_id.isdigit():
            groups = await self.__async_get_all_groups()
            result = groups.get(group_id)
        # else:
        # TODO: Return group 0 if group_id is not found
        if result:
            return send_json_response(result)
        else:
            return send_error_response(
                request.path, "resource, {path}, not available", 3
            )

    @routes.put("/api/{username}/groups/{group_id}/action")
    @check_request()
    async def async_group_action(self, request: web.Request, request_data: dict):
        """Handle requests to perform action on a group of lights/room."""
        group_id = request.match_info["group_id"]
        username = request.match_info["username"]
        # instead of directly getting groups should have a property
        # get groups instead so we can easily modify it
        group_conf = await self.ctl.config_instance.async_get_storage_value(
            "groups", group_id
        )
        if group_id == "0" and "scene" in request_data:
            # scene request
            scene = await self.ctl.config_instance.async_get_storage_value(
                "scenes", request_data["scene"], default={}
            )
            for light_id, light_state in scene["lightstates"].items():
                entity_id = (
                    await self.ctl.config_instance.async_entity_id_from_light_id(
                        light_id
                    )
                )
                await self.__async_light_action(entity_id, light_state)
        else:
            # forward request to all group lights
            # may need refactor to make __async_get_group_lights not an
            # async generator to instead return a dict
            async for entity_id in self.__async_get_group_lights(group_id):
                await self.__async_light_action(entity_id, request_data)
        if group_conf and "stream" in group_conf:
            # Request streaming stop
            # Duplicate code here. Method instead?
            LOGGER.info(
                "Stop Entertainment mode for group %s - params: %s",
                group_id,
                request_data,
            )
            self.ctl.config_instance.stop_entertainment()
        # Create success responses for all received keys
        return send_success_response(request.path, request_data, username)

    @routes.post("/api/{username}/groups")
    @check_request()
    async def async_create_group(self, request: web.Request, request_data: dict):
        """Handle requests to create a new group."""
        if "class" not in request_data:
            request_data["class"] = "Other"
        if "name" not in request_data:
            request_data["name"] = ""
        item_id = await self.__async_create_local_item(request_data, "groups")
        return send_json_response([{"success": {"id": item_id}}])

    @routes.put("/api/{username}/groups/{group_id}")
    @check_request()
    async def async_update_group(self, request: web.Request, request_data: dict):
        """Handle requests to update a group."""
        group_id = request.match_info["group_id"]
        username = request.match_info["username"]
        group_conf = await self.ctl.config_instance.async_get_storage_value(
            "groups", group_id
        )
        if not group_conf:
            return send_error_response(request.path, "no group config", 404)
        update_dict(group_conf, request_data)

        # Hue entertainment support (experimental)
        if "stream" in group_conf:
            if group_conf["stream"].get("active"):
                # Requested streaming start
                LOGGER.debug(
                    "Start Entertainment mode for group %s - params: %s",
                    group_id,
                    request_data,
                )
                del group_conf["stream"]["active"]
                user_data = await self.ctl.config_instance.async_get_user(username)
                self.ctl.config_instance.start_entertainment(group_conf, user_data)

                group_conf["stream"]["owner"] = username
                if not group_conf["stream"].get("proxymode"):
                    group_conf["stream"]["proxymode"] = "auto"
                if not group_conf["stream"].get("proxynode"):
                    group_conf["stream"]["proxynode"] = "/bridge"
            else:
                # Request streaming stop
                LOGGER.info(
                    "Stop Entertainment mode for group %s - params: %s",
                    group_id,
                    request_data,
                )
                self.ctl.config_instance.stop_entertainment()

        await self.ctl.config_instance.async_set_storage_value(
            "groups", group_id, group_conf
        )
        return send_success_response(request.path, request_data, username)

    @routes.put("/api/{username}/lights/{light_id}")
    @check_request()
    async def async_update_light(self, request: web.Request, request_data: dict):
        """Handle requests to update a light."""
        light_id = request.match_info["light_id"]
        username = request.match_info["username"]
        light_conf = await self.ctl.config_instance.async_get_storage_value(
            "lights", light_id
        )
        if not light_conf:
            return send_error_response(request.path, "no light config", 404)
        if "name" in request_data:
            light_conf = await self.ctl.config_instance.async_get_light_config(light_id)
            entity_id = light_conf["entity_id"]
            device = await async_get_device(self.ctl, entity_id)
            device.name = request_data["name"]
        return send_success_response(request.path, request_data, username)

    @routes.get("/api/{username}/{itemtype:(?:scenes|rules|resourcelinks)}")
    @check_request()
    async def async_get_localitems(self, request: web.Request):
        """Handle requests to retrieve localitems (e.g. scenes)."""
        itemtype = request.match_info["itemtype"]
        result = await self.ctl.config_instance.async_get_storage_value(
            itemtype, default={}
        )
        return send_json_response(result)

    @routes.get("/api/{username}/{itemtype:(?:scenes|rules|resourcelinks)}/{item_id}")
    @check_request()
    async def async_get_localitem(self, request: web.Request):
        """Handle requests to retrieve info for a single localitem."""
        item_id = request.match_info["item_id"]
        itemtype = request.match_info["itemtype"]
        items = await self.ctl.config_instance.async_get_storage_value(itemtype)
        result = items.get(item_id, {})
        return send_json_response(result)

    @routes.post("/api/{username}/{itemtype:(?:scenes|rules|resourcelinks)}")
    @check_request()
    async def async_create_localitem(self, request: web.Request, request_data: dict):
        """Handle requests to create a new localitem."""
        itemtype = request.match_info["itemtype"]
        item_id = await self.__async_create_local_item(request_data, itemtype)
        return send_json_response([{"success": {"id": item_id}}])

    @routes.put("/api/{username}/{itemtype:(?:scenes|rules|resourcelinks)}/{item_id}")
    @check_request()
    async def async_update_localitem(self, request: web.Request, request_data: dict):
        """Handle requests to update an item in localstorage."""
        item_id = request.match_info["item_id"]
        itemtype = request.match_info["itemtype"]
        username = request.match_info["username"]
        local_item = await self.ctl.config_instance.async_get_storage_value(
            itemtype, item_id
        )
        if not local_item:
            return send_error_response(request.path, "no localitem", 404)
        update_dict(local_item, request_data)
        await self.ctl.config_instance.async_set_storage_value(
            itemtype, item_id, local_item
        )
        return send_success_response(request.path, request_data, username)

    @routes.delete(
        "/api/{username}/{itemtype:(?:scenes|rules|resourcelinks|groups|lights)}/{item_id}"
    )
    @check_request()
    async def async_delete_localitem(self, request: web.Request):
        """Handle requests to delete a item from localstorage."""
        item_id = request.match_info["item_id"]
        itemtype = request.match_info["itemtype"]
        await self.ctl.config_instance.async_delete_storage_value(itemtype, item_id)
        result = [{"success": f"/{itemtype}/{item_id} deleted."}]
        return send_json_response(result)

    @routes.get("/api/{username:[^/]+/{0,1}|}config{tail:.*}")
    @check_request(check_user=False)
    async def async_get_bridge_config(self, request: web.Request):
        """Process a request to get (full or partial) config of this emulated bridge."""
        username = request.match_info.get("username")
        valid_user = True
        if not username or not await self.ctl.config_instance.async_get_user(username):
            valid_user = False
        result = await self.__async_get_bridge_config(full_details=valid_user)
        return send_json_response(result)

    @routes.put("/api/{username}/config")
    @check_request()
    async def async_change_config(self, request: web.Request, request_data: dict):
        """Process a request to change a config value."""
        username = request.match_info["username"]
        # just log this request and return succes
        LOGGER.debug("Change config called with params: %s", request_data)
        for key, value in request_data.items():
            if key == "linkbutton" and value:
                # prevent storing value in config
                if not self.ctl.config_instance.link_mode_enabled:
                    await self.ctl.config_instance.async_enable_link_mode()
            else:
                await self.ctl.config_instance.async_set_storage_value(
                    "bridge_config", key, value
                )
        return send_success_response(request.path, request_data, username)

    async def async_scene_to_full_state(self) -> dict:
        """Return scene data, removing lightstates and adds group lights instead."""
        scenes = await self.ctl.config_instance.async_get_storage_value(
            "scenes", default={}
        )
        scenes = copy.deepcopy(scenes)
        for _scene_num, scene_data in scenes.items():
            scenes_group = scene_data["group"]
            # Remove lightstates only if existing
            scene_data.pop("lightstates", None)
            scene_data["lights"] = await self.__async_get_group_id(scenes_group)
        return scenes

    @routes.get("/api/{username}")
    @check_request()
    async def get_full_state(self, request: web.Request):
        """Return full state view of emulated hue."""
        json_response = {
            "config": await self.__async_get_bridge_config(True),
            "schedules": await self.ctl.config_instance.async_get_storage_value(
                "schedules", default={}
            ),
            "rules": await self.ctl.config_instance.async_get_storage_value(
                "rules", default={}
            ),
            "scenes": await self.async_scene_to_full_state(),
            "resourcelinks": await self.ctl.config_instance.async_get_storage_value(
                "resourcelinks", default={}
            ),
            "lights": await self.__async_get_all_lights(),
            "groups": await self.__async_get_all_groups(),
            "sensors": {
                "1": {
                    "state": {"daylight": None, "lastupdated": "none"},
                    "config": {
                        "on": True,
                        "configured": False,
                        "sunriseoffset": 30,
                        "sunsetoffset": -30,
                    },
                    "name": "Daylight",
                    "type": "Daylight",
                    "modelid": "PHDL00",
                    "manufacturername": "Signify Netherlands B.V.",
                    "swversion": "1.0",
                }
            },
        }

        return send_json_response(json_response)

    @routes.get("/api/{username}/sensors")
    @check_request()
    async def async_get_sensors(self, request: web.Request):
        """Return sensors on the (virtual) bridge."""
        # not supported yet but prevent errors
        return send_json_response({})

    @routes.get("/api/{username}/sensors/new")
    @check_request()
    async def async_get_new_sensors(self, request: web.Request):
        """Return all new discovered sensors on the (virtual) bridge."""
        # not supported yet but prevent errors
        return send_json_response({})

    @routes.get("/description.xml")
    @check_request(False)
    async def async_get_description(self, request: web.Request):
        """Serve the service description file."""
        resp_text = self._description_xml.format(
            self.ctl.config_instance.ip_addr,
            self.ctl.config_instance.http_port,
            f"{self.ctl.config_instance.bridge_name} ({self.ctl.config_instance.ip_addr})",
            self.ctl.config_instance.bridge_serial,
            self.ctl.config_instance.bridge_uid,
        )
        return web.Response(text=resp_text, content_type="text/xml")

    @routes.get("/link/{token}")
    @check_request(False)
    async def async_link(self, request: web.Request):
        """Enable link mode on the bridge."""
        token = request.match_info["token"]
        # token needs to match the discovery token
        if (
            not token
            or not self.ctl.config_instance.link_mode_discovery_key
            or token != self.ctl.config_instance.link_mode_discovery_key
        ):
            return web.Response(body="Invalid token supplied!", status=302)
        html_template = """
            <html>
                <body>
                    <h2>Link mode is enabled for 5 minutes.</h2>
                </body>
                <script>
                  setTimeout(function() {
                      window.close()
                  }, 2000);
                </script>
            </html>"""
        await self.ctl.config_instance.async_enable_link_mode()
        await self.ctl.config_instance.async_disable_link_mode_discovery()
        return web.Response(text=html_template, content_type="text/html")

    @routes.get("/api/{username}/capabilities")
    @check_request()
    async def async_get_capabilities(self, request: web.Request):
        """Return an overview of the capabilities."""
        json_response = {
            "lights": {"available": 50},
            "sensors": {
                "available": 60,
                "clip": {"available": 60},
                "zll": {"available": 60},
                "zgp": {"available": 60},
            },
            "groups": {"available": 60},
            "scenes": {"available": 100, "lightstates": {"available": 1500}},
            "rules": {"available": 100, "lightstates": {"available": 1500}},
            "schedules": {"available": 100},
            "resourcelinks": {"available": 100},
            "whitelists": {"available": 100},
            "timezones": {"value": self.ctl.config_instance.definitions["timezones"]},
            "streaming": {"available": 1, "total": 10, "channels": 10},
        }

        return send_json_response(json_response)

    @routes.get("/api/{username}/info/timezones")
    @check_request()
    async def async_get_timezones(self, request: web.Request):
        """Return all timezones."""
        return send_json_response(self.ctl.config_instance.definitions["timezones"])

    async def async_unknown_request(self, request: web.Request):
        """Handle unknown requests (catch-all)."""
        request_data = await request.text()
        if request_data:
            LOGGER.warning("Invalid/unknown request: %s --> %s", request, request_data)
        else:
            LOGGER.warning("Invalid/unknown request: %s", request)
        if request.method == "GET":
            address = request.path.lstrip("/").split("/")
            # Ensure a resource is requested
            if len(address) > 2:
                username = address[1]
                if not await self.ctl.config_instance.async_get_user(username):
                    return send_error_response(request.path, "unauthorized user", 1)
            return send_error_response(
                request.path, "method, GET, not available for resource, {path}", 4
            )
        return send_error_response(request.path, "unknown request", 404)

    async def __async_light_action(self, entity_id: str, request_data: dict) -> None:
        """Translate the Hue api request data to actions on a light entity."""

        device = await async_get_device(self.ctl, entity_id)

        call = device.new_control_state()
        if transition := request_data.get(const.HUE_ATTR_TRANSITION):
            # Duration of the transition from the light to the new state
            # is given as a multiple of 100ms and defaults to 4 (400ms).
            call.set_transition_ms(transition * 100)
        else:
            call.set_transition_ms(400)

        if const.HUE_ATTR_ON in request_data and not request_data[const.HUE_ATTR_ON]:
            call.set_power_state(False)
        else:
            call.set_power_state(True)

            # Don't error if we attempt to set an attribute that doesn't exist
            if bri := request_data.get(const.HUE_ATTR_BRI):
                with contextlib.suppress(AttributeError):
                    call.set_brightness(bri)

            sat = request_data.get(const.HUE_ATTR_SAT)
            hue = request_data.get(const.HUE_ATTR_HUE)
            if sat and hue:
                hue = wrap_number(hue, 0, const.HUE_ATTR_HUE_MAX)
                sat = wrap_number(sat, 0, const.HUE_ATTR_SAT_MAX)
                # Convert hs values to hass hs values
                hue = int((hue / const.HUE_ATTR_HUE_MAX) * 360)
                sat = int((sat / const.HUE_ATTR_SAT_MAX) * 100)
                with contextlib.suppress(AttributeError):
                    call.set_hue_sat(hue, sat)

            if color_temp := request_data.get(const.HUE_ATTR_CT):
                call.set_color_temperature(color_temp)

            if (
                (xy := request_data.get(const.HUE_ATTR_XY))
                and type(xy) is list
                and len(xy) == 2
            ):
                with contextlib.suppress(AttributeError):
                    call.set_xy(xy[0], xy[1])

            # effects probably don't work
            if effect := request_data.get(const.HUE_ATTR_EFFECT):
                with contextlib.suppress(AttributeError):
                    call.set_effect(effect)
            if alert := request_data.get(const.HUE_ATTR_ALERT):
                if alert == "select":
                    with contextlib.suppress(AttributeError):
                        call.set_flash("short")
                elif alert == "lselect":
                    with contextlib.suppress(AttributeError):
                        call.set_flash("long")

        await call.async_execute()

    async def __async_entity_to_hue(
        self,
        entity_id: str,
    ) -> dict:
        """Convert an entity to its Hue bridge JSON representation."""
        device = await async_get_device(self.ctl, entity_id)

        retval = {
            "state": {
                "on": device.power_state,
                "reachable": device.reachable,
                "mode": "homeautomation",
            },
            "name": device.name,
            "uniqueid": device.unique_id,
            "swupdate": {
                "state": "noupdates",
                "lastinstall": datetime.datetime.now().isoformat().split(".")[0],
            },
            "config": {
                "config": {
                    "archetype": "sultanbulb",
                    "direction": "omnidirectional",
                    "function": "mixed",
                    "startup": {"configured": True, "mode": "safety"},
                }
            },
        }
        current_state = {}

        def get_device_attrs():
            nonlocal device
            device_type = type(device)
            if device_type == controllers.devices.OnOffDevice:
                # On/off light (Zigbee Device ID: 0x0000)
                # Supports groups, scenes, on/off control
                retval.update(
                    self.ctl.config_instance.definitions["lights"]["On/off light"]
                )
                return
            if isinstance(device, controllers.devices.BrightnessDevice):
                device = cast(controllers.devices.BrightnessDevice, device)
                current_state[const.HUE_ATTR_BRI] = device.brightness
                current_state[const.HUE_ATTR_ALERT] = (
                    convert_flash_state(device.flash_state, const.HASS)
                    if device.flash_state
                    else "none"
                )
            if device_type == controllers.devices.BrightnessDevice:
                # Dimmable light (Zigbee Device ID: 0x0100)
                # Supports groups, scenes, on/off and dimming
                retval["type"] = "Dimmable light"
                retval.update(
                    self.ctl.config_instance.definitions["lights"]["Dimmable light"]
                )
                return
            if isinstance(device, controllers.devices.CTDevice):
                device = cast(controllers.devices.CTDevice, device)
                capabilities = {
                    "capabilities": {
                        "control": {
                            "ct": {
                                "min": device.min_mireds or 153,
                                "max": device.max_mireds or 500,
                            }
                        }
                    }
                }
                retval.update(capabilities)
                current_state[const.HUE_ATTR_CT] = device.color_temp
            if device_type == controllers.devices.CTDevice:
                # Color temperature light (Zigbee Device ID: 0x0220)
                # Supports groups, scenes, on/off, dimming, and setting of a color temperature
                retval.update(
                    self.ctl.config_instance.definitions["lights"][
                        "Color temperature light"
                    ]
                )
                return
            if isinstance(device, controllers.devices.RGBDevice):
                device = cast(controllers.devices.RGBDevice, device)
                current_state[const.HUE_ATTR_EFFECT] = device.effect or "none"
                current_state[const.HUE_ATTR_XY] = device.xy_color
                # Convert hass hs values to hue hs values
                current_state[const.HUE_ATTR_HUE] = int(
                    device.hue_sat[0] / 360 * const.HUE_ATTR_HUE_MAX
                )
                current_state[const.HUE_ATTR_SAT] = int(
                    device.hue_sat[1] / 100 * const.HUE_ATTR_SAT_MAX
                )
            if device_type == controllers.devices.RGBDevice:
                # Color light (Zigbee Device ID: 0x0200)
                # Supports on/off, dimming and color control (hue/saturation, enhanced hue, color loop and XY)
                retval.update(
                    self.ctl.config_instance.definitions["lights"]["Color light"]
                )
                return

            current_state[const.HUE_ATTR_COLORMODE] = convert_color_mode(
                device.color_mode, const.HASS
            )
            # Extended Color light (Zigbee Device ID: 0x0210)
            # Same as Color light, but which supports additional setting of color temperature
            retval.update(
                self.ctl.config_instance.definitions["lights"]["Extended color light"]
            )
            return

        get_device_attrs()
        retval["state"].update(current_state)

        # attempt to update from hass device attributes
        retval["manufacturername"] = (
            device.device_properties.manufacturer or retval["manufacturername"]
        )
        retval["modelid"] = device.device_properties.model or retval["modelid"]
        retval["productname"] = device.device_properties.name or retval["productname"]
        retval["swversion"] = device.device_properties.sw_version or retval["swversion"]

        # split product name and model if in format: product (model)
        if "(" in retval["modelid"]:
            splitmodel = re.match(r'(.*)\((.*)\)$',device.device_properties.model)
            retval["modelid"] = splitmodel[2]
            retval["productname"] = splitmodel[1]
        else: 
            retval["modelid"] = device.device_properties.model or retval["modelid"]
            retval["productname"] = device.device_properties.name or retval["productname"]

        # FIXME: Hack to make Hue gen2 bulbs appear as correct model id.
        if retval["modelid"]=="9290012573A": 
            retval["modelid"]="LCT007"

        return retval

    async def __async_get_all_lights(self) -> dict:
        """Create a dict of all lights."""
        result = {}
        for entity_id in self.ctl.controller_hass.get_entities():
            device = await async_get_device(self.ctl, entity_id)
            if not device.enabled:
                continue
            result[device.light_id] = await self.__async_entity_to_hue(entity_id)
        return result

    async def __async_create_local_item(
        self, data: Any, itemtype: str = "scenes"
    ) -> str:
        """Create item in storage of given type (scenes etc.)."""
        local_items = await self.ctl.config_instance.async_get_storage_value(
            itemtype, default={}
        )
        # get first available id
        for i in range(1, 1000):
            item_id = str(i)
            if item_id not in local_items:
                break
        if (
            itemtype == "groups"
            and data["type"] in ["LightGroup", "Room", "Zone"]
            and "class" not in data
        ):
            data["class"] = "Other"
        await self.ctl.config_instance.async_set_storage_value(itemtype, item_id, data)
        return item_id

    async def __async_get_all_groups(self) -> dict:
        """Create a dict of all groups."""
        result = {}

        # local groups first
        groups = await self.ctl.config_instance.async_get_storage_value(
            "groups", default={}
        )
        for group_id, group_conf in groups.items():
            # no area_id = not hass area
            if "area_id" not in group_conf:
                if "stream" in group_conf:
                    group_conf = copy.deepcopy(group_conf)
                    if self.ctl.config_instance.entertainment_active:
                        group_conf["stream"]["active"] = True
                    else:
                        group_conf["stream"]["active"] = False
                result[group_id] = group_conf

        # Hass areas/rooms
        areas = await self.ctl.controller_hass.async_get_area_entities()
        for area in areas.values():
            area_id = area["area_id"]
            group_id = await self.ctl.config_instance.async_area_id_to_group_id(area_id)
            group_conf = await self.ctl.config_instance.async_get_group_config(group_id)
            if not group_conf["enabled"]:
                continue
            result[group_id] = group_conf.copy()
            result[group_id]["lights"] = []
            result[group_id]["name"] = group_conf["name"] or area["name"]
            lights_on = 0
            # get all entities for this device
            for entity_id in area["entities"]:
                light_id = await self.ctl.config_instance.async_entity_id_to_light_id(
                    entity_id
                )
                result[group_id]["lights"].append(light_id)
                device = await async_get_device(self.ctl, entity_id)
                if device.power_state:
                    lights_on += 1
                    if lights_on == 1:
                        # set state of first light as group state
                        entity_obj = await self.__async_entity_to_hue(entity_id)
                        result[group_id]["action"] = entity_obj["state"]
            result[group_id]["state"]["any_on"] = lights_on > 0
            result[group_id]["state"]["all_on"] = lights_on == len(
                result[group_id]["lights"]
            )
            # do not return empty areas/rooms
            if len(result[group_id]["lights"]) == 0:
                result.pop(group_id, None)

        return result

    async def __async_get_group_id(self, group_id: str) -> dict:
        """Get group data for a group."""
        if group_id == "0":
            all_lights = await self.__async_get_all_lights()
            group_conf = {"lights": []}
            for light_id in all_lights:
                group_conf["lights"].append(light_id)
        else:
            group_conf = await self.ctl.config_instance.async_get_storage_value(
                "groups", group_id
            )
        if not group_conf:
            raise RuntimeError("Invalid group id: %s" % group_id)
        return group_conf

    async def __async_get_group_lights(
        self, group_id: str
    ) -> AsyncGenerator[str, None]:
        """Get all light entities for a group."""
        group_conf = await self.__async_get_group_id(group_id)

        # Hass group (area)
        if group_area_id := group_conf.get("area_id"):
            area_entities = await self.ctl.controller_hass.async_get_area_entities()
            area_entities = area_entities.get(group_area_id, {"entities": []})[
                "entities"
            ]
            for entity_id in area_entities:
                yield entity_id

        # Local group
        else:
            for light_id in group_conf["lights"]:
                entity_id = (
                    await self.ctl.config_instance.async_entity_id_from_light_id(
                        light_id
                    )
                )
                yield entity_id

    async def __async_whitelist_to_bridge_config(self) -> dict:
        whitelist = await self.ctl.config_instance.async_get_storage_value(
            "users", default={}
        )
        whitelist = copy.deepcopy(whitelist)
        for _username, data in whitelist.items():
            del data["username"]
            del data["clientkey"]
        return whitelist

    async def __async_get_bridge_config(self, full_details: bool = False) -> dict:
        """Return the (virtual) bridge configuration."""
        result = self.ctl.config_instance.definitions.get("bridge").get("basic").copy()
        result.update(
            {
                "name": self.ctl.config_instance.bridge_name,
                "mac": self.ctl.config_instance.mac_addr,
                "bridgeid": self.ctl.config_instance.bridge_id,
            }
        )
        if full_details:
            result.update(
                self.ctl.config_instance.definitions.get("bridge").get("full")
            )
            result.update(
                {
                    "linkbutton": self.ctl.config_instance.link_mode_enabled,
                    "ipaddress": self.ctl.config_instance.ip_addr,
                    "gateway": self.ctl.config_instance.ip_addr,
                    "UTC": datetime.datetime.utcnow().isoformat().split(".")[0],
                    "localtime": datetime.datetime.now().isoformat().split(".")[0],
                    "timezone": self.ctl.config_instance.get_storage_value(
                        "bridge_config", "timezone", tzlocal.get_localzone_name()
                    ),
                    "whitelist": await self.__async_whitelist_to_bridge_config(),
                    "zigbeechannel": self.ctl.config_instance.get_storage_value(
                        "bridge_config", "zigbeechannel", 25
                    ),
                }
            )
        return result<|MERGE_RESOLUTION|>--- conflicted
+++ resolved
@@ -6,13 +6,9 @@
 import json
 import logging
 import os
-<<<<<<< HEAD
 import re
-from typing import TYPE_CHECKING, Any, AsyncGenerator, cast
-=======
 from collections.abc import AsyncGenerator
 from typing import TYPE_CHECKING, Any, cast
->>>>>>> d85b1eb2
 
 import tzlocal
 from aiohttp import web
