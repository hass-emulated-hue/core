"""Emulated HUE Bridge for HomeAssistant - Helper utils."""
import asyncio
import json
import logging
import os
import socket
from ipaddress import IPv4Address, IPv6Address, ip_address, ip_network
from typing import Union
from aiohttp import web

import slugify as unicode_slug

LOGGER = logging.getLogger(__name__)

# IP addresses of loopback interfaces
LOCAL_IPS = (ip_address("127.0.0.1"), ip_address("::1"))

# RFC1918 - Address allocation for Private Internets
LOCAL_NETWORKS = (
    ip_network("10.0.0.0/8"),
    ip_network("172.16.0.0/12"),
    ip_network("192.168.0.0/16"),
)


def is_local(address: Union[IPv4Address, IPv6Address]) -> bool:
    """Check if an address is local."""
    return address in LOCAL_IPS or any(address in network for network in LOCAL_NETWORKS)


# Taken from: http://stackoverflow.com/a/11735897
def get_local_ip() -> str:
    """Try to determine the local IP address of the machine."""
    try:
        sock = socket.socket(socket.AF_INET, socket.SOCK_DGRAM)

        # Use Google Public DNS server to determine own IP
        sock.connect(("8.8.8.8", 80))

        return sock.getsockname()[0]  # type: ignore
    except socket.error:
        try:
            return socket.gethostbyname(socket.gethostname())
        except socket.gaierror:
            return "127.0.0.1"
    finally:
        sock.close()


def slugify(text: str) -> str:
    """Slugify a given text."""
    return unicode_slug.slugify(text, separator="_")  # type: ignore


def update_dict(dict1, dict2):
    """Helpermethod to update dict1 with values of dict2."""
    for key, value in dict2.items():
        if key in dict1 and isinstance(value, dict):
            update_dict(dict1[key], value)
        else:
            dict1[key] = value


<<<<<<< HEAD
def json_response_nonunicode(data):
    """Send json response in raw format instead of converting to ascii / unicode."""
    return web.Response(text=json.dumps(data, ensure_ascii=False), content_type='application/json')


def load_json(filename: str):
=======
def load_json(filename: str) -> dict:
>>>>>>> 8ae297ea
    """Load JSON from file."""
    try:
        with open(filename, encoding="utf-8") as fdesc:
            return json.loads(fdesc.read())  # type: ignore
    except (FileNotFoundError, ValueError, OSError) as error:
        LOGGER.debug("Loading %s failed: %s", filename, error)
        return {}


async def async_save_json(filename: str, data: dict):
    """Save JSON data to a file."""
    loop = asyncio.get_running_loop()
    return await loop.run_in_executor(None, save_json, filename, data)


def save_json(filename: str, data: dict):
    """Save JSON data to a file."""
    safe_copy = filename + ".backup"
    if os.path.isfile(filename):
        os.replace(filename, safe_copy)
    try:
        json_data = json.dumps(data, sort_keys=True, indent=4, ensure_ascii=False)
        with open(filename, "w") as file_obj:
            file_obj.write(json_data)
    except IOError:
        LOGGER.exception("Failed to serialize to JSON: %s", filename)<|MERGE_RESOLUTION|>--- conflicted
+++ resolved
@@ -61,16 +61,12 @@
             dict1[key] = value
 
 
-<<<<<<< HEAD
 def json_response_nonunicode(data):
     """Send json response in raw format instead of converting to ascii / unicode."""
     return web.Response(text=json.dumps(data, ensure_ascii=False), content_type='application/json')
 
 
-def load_json(filename: str):
-=======
 def load_json(filename: str) -> dict:
->>>>>>> 8ae297ea
     """Load JSON from file."""
     try:
         with open(filename, encoding="utf-8") as fdesc:
