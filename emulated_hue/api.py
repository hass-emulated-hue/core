--- conflicted
+++ resolved
@@ -13,8 +13,7 @@
 from aiohttp import web
 from emulated_hue.entertainment import EntertainmentAPI
 from emulated_hue.ssl_cert import async_generate_selfsigned_cert
-from emulated_hue.utils import update_dict
-from emulated_hue.utils import json_response_nonunicode
+from emulated_hue.utils import send_json_response, update_dict
 
 LOGGER = logging.getLogger(__name__)
 
@@ -57,7 +56,6 @@
 # pylint: enable=invalid-name
 
 
-<<<<<<< HEAD
 def check_request(check_user=True, log_request=True):
     """Decorator: Some common logic to log and validate all requests."""
 
@@ -70,7 +68,7 @@
             if check_user:
                 username = request.match_info.get("username")
                 if not username or not await cls.config.async_get_user(username):
-                    return web.json_response(const.HUE_UNAUTHORIZED_USER)
+                    return send_json_response(const.HUE_UNAUTHORIZED_USER)
             # check and unpack (json) body if needed
             if request.method in ["PUT", "POST"]:
                 try:
@@ -82,27 +80,6 @@
             return await func(cls, request)
 
         return wrapped_func
-=======
-def check_request(func):
-    """Decorator: Some common logic to determine we got a valid request."""
-
-    @functools.wraps(func)
-    async def func_wrapper(cls, request: web.Request):
-        LOGGER.debug("%s %s", request.method, request.path)
-        # check username
-        if "username" in request.match_info:
-            username = request.match_info["username"]
-            if not await cls.config.async_get_user(username):
-                return json_response_nonunicode(const.HUE_UNAUTHORIZED_USER)
-        # check and unpack json body if needed
-        if request.method in ["PUT", "POST"]:
-            try:
-                request_data = await request.json()
-            except ValueError:
-                request_data = await request.text()
-            return await func(cls, request, request_data)
-        return await func(cls, request)
->>>>>>> 393a711d
 
     return func_wrapper
 
@@ -178,25 +155,15 @@
         if self.streaming_api:
             self.streaming_api.stop()
 
-<<<<<<< HEAD
-=======
-    @routes.get("/api{tail:/?}")
-    @check_request
-    async def async_get_auth(self, request: web.Request):
-        """Handle requests to find the emulated hue bridge."""
-        return json_response_nonunicode(const.HUE_UNAUTHORIZED_USER)
-
->>>>>>> 393a711d
     @routes.post("/api{tail:/?}")
     @check_request(False)
     async def async_post_auth(self, request: web.Request, request_data: dict):
         """Handle requests to create a username for the emulated hue bridge."""
         if "devicetype" not in request_data:
             LOGGER.warning("devicetype not specified")
-            return json_response_nonunicode(("Devicetype not specified", 302))
+            return send_json_response(("Devicetype not specified", 302))
         if not self.config.link_mode_enabled:
             await self.config.async_enable_link_mode_discovery()
-<<<<<<< HEAD
             # wait max 30 seconds for link mode to be enabled
             count = 0
             while not self.config.link_mode_enabled and count < 60:
@@ -205,27 +172,24 @@
         if not self.config.link_mode_enabled:
             return web.Response(status=101, text="Link mode not enabled!")
 
-=======
-            return json_response_nonunicode(("Link mode is not enabled!", 302))
->>>>>>> 393a711d
         userdetails = await self.config.async_create_user(request_data["devicetype"])
         response = [{"success": {"username": userdetails["username"]}}]
         if request_data.get("generateclientkey"):
             response[0]["success"]["clientkey"] = userdetails["clientkey"]
         LOGGER.info("Client %s registered", userdetails["name"])
-        return json_response_nonunicode(response)
+        return send_json_response(response)
 
     @routes.get("/api/{username}/lights")
     @check_request(log_request=False)
     async def async_get_lights(self, request: web.Request):
         """Handle requests to retrieve the info all lights."""
-        return json_response_nonunicode(await self.__async_get_all_lights())
+        return send_json_response(await self.__async_get_all_lights())
 
     @routes.get("/api/{username}/lights/new")
     @check_request(log_request=False)
     async def async_get_new_lights(self, request: web.Request):
         """Handle requests to retrieve new added lights to the (virtual) bridge."""
-        return json_response_nonunicode(self._new_lights)
+        return send_json_response(self._new_lights)
 
     @routes.post("/api/{username}/lights")
     @check_request()
@@ -265,7 +229,7 @@
                 )
 
         response = await self.__async_create_hue_response(request.path, {}, username)
-        return json_response_nonunicode(response)
+        return send_json_response(response)
 
     @routes.get("/api/{username}/lights/{light_id}")
     @check_request(log_request=False)
@@ -276,7 +240,7 @@
             return await self.async_get_new_lights(request)
         entity = await self.config.async_entity_by_light_id(light_id)
         result = await self.__async_entity_to_hue(entity)
-        return json_response_nonunicode(result)
+        return send_json_response(result)
 
     @routes.put("/api/{username}/lights/{light_id}/state")
     @check_request()
@@ -290,14 +254,14 @@
         response = await self.__async_create_hue_response(
             request.path, request_data, username
         )
-        return json_response_nonunicode(response)
+        return send_json_response(response)
 
     @routes.get("/api/{username}/groups")
     @check_request(log_request=False)
     async def async_get_groups(self, request: web.Request):
         """Handle requests to retrieve all rooms/groups."""
         groups = await self.__async_get_all_groups()
-        return json_response_nonunicode(groups)
+        return send_json_response(groups)
 
     @routes.get("/api/{username}/groups/{group_id}")
     @check_request()
@@ -306,7 +270,7 @@
         group_id = request.match_info["group_id"]
         groups = await self.__async_get_all_groups()
         result = groups.get(group_id, {})
-        return json_response_nonunicode(result)
+        return send_json_response(result)
 
     @routes.put("/api/{username}/groups/{group_id}/action")
     @check_request()
@@ -330,14 +294,14 @@
         response = await self.__async_create_hue_response(
             request.path, request_data, username
         )
-        return json_response_nonunicode(response)
+        return send_json_response(response)
 
     @routes.post("/api/{username}/groups")
     @check_request()
     async def async_create_group(self, request: web.Request, request_data: dict):
         """Handle requests to create a new group."""
         item_id = await self.__async_create_local_item(request_data, "groups")
-        return json_response_nonunicode([{"success": {"id": item_id}}])
+        return send_json_response([{"success": {"id": item_id}}])
 
     @routes.put("/api/{username}/groups/{group_id}")
     @check_request()
@@ -386,7 +350,7 @@
         response = await self.__async_create_hue_response(
             request.path, request_data, username
         )
-        return json_response_nonunicode(response)
+        return send_json_response(response)
 
     @routes.put("/api/{username}/lights/{light_id}")
     @check_request()
@@ -401,7 +365,7 @@
         response = await self.__async_create_hue_response(
             request.path, request_data, username
         )
-        return json_response_nonunicode(response)
+        return send_json_response(response)
 
     @routes.get("/api/{username}/{itemtype:(?:scenes|rules|resourcelinks)}")
     @check_request()
@@ -409,7 +373,7 @@
         """Handle requests to retrieve localitems (e.g. scenes)."""
         itemtype = request.match_info["itemtype"]
         result = await self.config.async_get_storage_value(itemtype)
-        return json_response_nonunicode(result)
+        return send_json_response(result)
 
     @routes.get("/api/{username}/{itemtype:(?:scenes|rules|resourcelinks)}/{item_id}")
     @check_request()
@@ -419,7 +383,7 @@
         itemtype = request.match_info["itemtype"]
         items = await self.config.async_get_storage_value(itemtype)
         result = items.get(item_id, {})
-        return json_response_nonunicode(result)
+        return send_json_response(result)
 
     @routes.post("/api/{username}/{itemtype:(?:scenes|rules|resourcelinks)}")
     @check_request()
@@ -427,7 +391,7 @@
         """Handle requests to create a new localitem."""
         itemtype = request.match_info["itemtype"]
         item_id = await self.__async_create_local_item(request_data, itemtype)
-        return json_response_nonunicode([{"success": {"id": item_id}}])
+        return send_json_response([{"success": {"id": item_id}}])
 
     @routes.put("/api/{username}/{itemtype:(?:scenes|rules|resourcelinks)}/{item_id}")
     @check_request()
@@ -444,7 +408,7 @@
         response = await self.__async_create_hue_response(
             request.path, request_data, username
         )
-        return json_response_nonunicode(response)
+        return send_json_response(response)
 
     @routes.delete(
         "/api/{username}/{itemtype:(?:scenes|rules|resourcelinks|groups|lights)}/{item_id}"
@@ -456,9 +420,8 @@
         itemtype = request.match_info["itemtype"]
         await self.config.async_delete_storage_value(itemtype, item_id)
         result = [{"success": f"/{itemtype}/{item_id} deleted."}]
-        return json_response_nonunicode(result)
-
-<<<<<<< HEAD
+        return send_json_response(result)
+
     @routes.get("/api/{username:.*}config")
     @check_request(False)
     async def async_get_bridge_config(self, request: web.Request):
@@ -470,22 +433,7 @@
             # discovery config requested, enable discovery request
             await self.config.async_enable_link_mode_discovery()
         result = await self.__async_get_bridge_config(full_details=valid_user)
-        return web.json_response(result)
-=======
-    @check_request
-    async def async_get_discovery_config(self, request: web.Request):
-        """Process a request to get the (basic) config of this emulated bridge."""
-        await self.config.async_enable_link_mode_discovery()
-        result = await self.__async_get_bridge_config(False)
-        return json_response_nonunicode(result)
-
-    @routes.get("/api/{username}/config")
-    @check_request
-    async def async_get_config(self, request: web.Request):
-        """Process a request to get the (full) config of this emulated bridge."""
-        result = await self.__async_get_bridge_config(True)
-        return json_response_nonunicode(result)
->>>>>>> 393a711d
+        return send_json_response(result)
 
     @routes.put("/api/{username}/config")
     @check_request()
@@ -499,7 +447,7 @@
         response = await self.__async_create_hue_response(
             request.path, request_data, username
         )
-        return json_response_nonunicode(response)
+        return send_json_response(response)
 
     @routes.get("/api/{username}")
     @check_request()
@@ -531,21 +479,21 @@
             },
         }
 
-        return json_response_nonunicode(json_response)
+        return send_json_response(json_response)
 
     @routes.get("/api/{username}/sensors")
     @check_request(log_request=False)
     async def async_get_sensors(self, request: web.Request):
         """Return sensors on the (virtual) bridge."""
         # not supported yet but prevent errors
-        return json_response_nonunicode({})
+        return send_json_response({})
 
     @routes.get("/api/{username}/sensors/new")
     @check_request(log_request=False)
     async def async_get_new_sensors(self, request: web.Request):
         """Return all new discovered sensors on the (virtual) bridge."""
         # not supported yet but prevent errors
-        return json_response_nonunicode({})
+        return send_json_response({})
 
     @routes.get("/description.xml")
     @check_request(False)
@@ -603,13 +551,13 @@
             "streaming": {"available": 1, "total": 10, "channels": 10},
         }
 
-        return json_response_nonunicode(json_response)
+        return send_json_response(json_response)
 
     @routes.get("/api/{username}/info/timezones")
     @check_request()
     async def async_get_timezones(self, request: web.Request):
         """Return all timezones."""
-        return web.json_response(self.config.definitions["timezones"])
+        return send_json_response(self.config.definitions["timezones"])
 
     async def async_unknown_request(self, request: web.Request):
         """Handle unknown requests (catch-all)."""
