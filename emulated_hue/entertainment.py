"""Experimental support for Hue Entertainment API."""
# https://developers.meethue.com/develop/hue-entertainment/philips-hue-entertainment-api/
import asyncio
import logging
import os
import time

from emulated_hue.const import (
    DEFAULT_THROTTLE_MS,
    HASS_ATTR_BRIGHTNESS,
    HASS_ATTR_RGB_COLOR,
    HASS_ATTR_TRANSITION,
    HASS_ATTR_XY_COLOR,
)

LOGGER = logging.getLogger(__name__)

COLOR_TYPE_RGB = "RGB"
COLOR_TYPE_XY_BR = "XY Brightness"


if os.path.isfile("/usr/local/opt/openssl@1.1/bin/openssl"):
    OPENSSL_BIN = "/usr/local/opt/openssl@1.1/bin/openssl"
elif os.name == "nt":
    OPENSSL_BIN = "C:/Program Files/Git/usr/bin/openssl.exe"
else:
    OPENSSL_BIN = "openssl"


def chunked(size, source):
    """Helpermethod to get chunks of size x from a bytes source."""
    for i in range(0, len(source), size):
        yield source[i : i + size]


class EntertainmentAPI:
    """Handle UDP socket for HUE Entertainment (streaming mode)."""

    def __init__(self, hue, group_details, user_details):
        """Initialize the class."""
        self.hue = hue
        self.hass = hue.hass
        self.config = hue.config
        self.group_details = group_details
        self._interrupted = False
        self._socket_daemon = None
        self._timestamps = {}
        self._prev_data = {}
        self._user_details = user_details
        self.hue.loop.create_task(self.async_run())

    async def async_run(self):
        """Run the server."""
        # MDTLS + PSK is not supported very well in native python
        # As a (temporary?) workaround we rely on the OpenSSL executable which is
        # very well supported on all platforms.
        LOGGER.info("Start HUE Entertainment Service on UDP port 2100.")
        # length of each packet is dependent of how many lights we're serving in the group
        num_lights = len(self.group_details["lights"])
        pktsize = 16 + (9 * num_lights)
        self._socket_daemon = await asyncio.create_subprocess_exec(
            OPENSSL_BIN,
            *[
                "s_server",
                "-dtls",
                "-accept",
                "2100",
                "-nocert",
                "-psk_identity",
                self._user_details["username"],
                "-psk",
                self._user_details["clientkey"],
                "-quiet",
            ],
            stdout=asyncio.subprocess.PIPE,
        )
        while not self._interrupted:
            data = await self._socket_daemon.stdout.read(pktsize)
            if data:
                # Once the client starts streaming, it will pass in packets
                # at a rate between 25 and 50 packets per second !
                color_space = COLOR_TYPE_RGB if data[14] == 0 else COLOR_TYPE_XY_BR
                lights_data = data[16:]
                # issue command to all lights
                await asyncio.gather(
                    *[
                        self.__async_process_light_packet(light_data, color_space)
                        for light_data in chunked(9, lights_data)
                    ]
                )

        LOGGER.info("HUE Entertainment Service stopped.")

    def stop(self):
        """Stop the Entertainment service."""
        self._interrupted = True
        if self._socket_daemon:
            self._socket_daemon.terminate()

    async def __async_process_light_packet(self, light_data, color_space):
        """Process an incoming stream message."""
        light_id = str(light_data[1] + light_data[2])
        light_conf = await self.config.async_get_light_config(light_id)

        # throttle command to light
        # TODO: can we pass the raw entertainment message as unicast message on ZHA ?
        # TODO: can we send udp messages to supported lights such as esphome ?
        # For now we simply unpack the entertainment packet and forward
        # individual commands to lights by calling hass services.
<<<<<<< HEAD
        throttle_ms = light_conf.get("throttle", 0)
=======
        throttle_ms = light_conf.get("throttle", DEFAULT_THROTTLE_MS)
>>>>>>> 27ca4203
        if not self.__update_allowed(light_id, light_data, throttle_ms):
            return

        entity_id = light_conf["entity_id"]
        svc_data = {"entity_id": entity_id}
        if color_space == COLOR_TYPE_RGB:
            svc_data[HASS_ATTR_RGB_COLOR] = [
                int((light_data[3] * 256 + light_data[4]) / 256),
                int((light_data[5] * 256 + light_data[6]) / 256),
                int((light_data[7] * 256 + light_data[8]) / 256),
            ]
            svc_data[HASS_ATTR_BRIGHTNESS] = sum(svc_data[HASS_ATTR_RGB_COLOR]) / len(
                svc_data[HASS_ATTR_RGB_COLOR]
            )
        else:
            svc_data[HASS_ATTR_XY_COLOR] = [
                float((light_data[3] * 256 + light_data[4]) / 65535),
                float((light_data[5] * 256 + light_data[6]) / 65535),
            ]
            svc_data[HASS_ATTR_BRIGHTNESS] = int(
                (light_data[7] * 256 + light_data[8]) / 256
            )

        # update allowed within throttling, push to light
        if throttle_ms:
            svc_data[HASS_ATTR_TRANSITION] = throttle_ms / 1000
        else:
            svc_data[HASS_ATTR_TRANSITION] = 0
        await self.hass.async_call_service("light", "turn_on", svc_data)
        self.hass.states[entity_id]["attributes"].update(svc_data)

    def __update_allowed(
        self, light_id: str, light_data: bytes, throttle_ms: int
    ) -> bool:
        """Minimalistic form of throttling, only allow updates to a light within a timespan."""

        # check if data changed
        # when not using udp no need to send same light command again
        prev_data = self._prev_data.get(light_id, b"")
        if prev_data == light_data:
            return False
        self._prev_data[light_id] = light_data
        # check throttle timestamp so light commands are only sent once every X milliseconds
        # this is to not overload a light implementation in Home Assistant
        if not throttle_ms:
            return True
        prev_timestamp = self._timestamps.get(light_id, 0)
        cur_timestamp = int(time.time() * 1000)
        if (cur_timestamp - prev_timestamp) >= throttle_ms:
            # change allowed only if within throttle limit
            self._timestamps[light_id] = cur_timestamp
            return True
        return False<|MERGE_RESOLUTION|>--- conflicted
+++ resolved
@@ -107,11 +107,7 @@
         # TODO: can we send udp messages to supported lights such as esphome ?
         # For now we simply unpack the entertainment packet and forward
         # individual commands to lights by calling hass services.
-<<<<<<< HEAD
-        throttle_ms = light_conf.get("throttle", 0)
-=======
         throttle_ms = light_conf.get("throttle", DEFAULT_THROTTLE_MS)
->>>>>>> 27ca4203
         if not self.__update_allowed(light_id, light_data, throttle_ms):
             return
 
